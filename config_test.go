--- conflicted
+++ resolved
@@ -143,27 +143,22 @@
 	}
 }
 
-<<<<<<< HEAD
 func TestParseNamebasedVhosts(t *testing.T) {
-=======
-func TestPathConf(t *testing.T) {
->>>>>>> 46789255
-	f, err := ioutil.TempFile("", "")
-	if err != nil {
-		t.Error(err)
-	}
-	defer func() {
-		f.Close()
-		os.Remove(f.Name())
-	}()
-
-	data := `---
-address: ":9999"
-
-auth:
-  session:
-    key: secret
-<<<<<<< HEAD
+	f, err := ioutil.TempFile("", "")
+	if err != nil {
+		t.Error(err)
+	}
+	defer func() {
+		f.Close()
+		os.Remove(f.Name())
+	}()
+
+	data := `---
+address: ":9999"
+
+auth:
+  session:
+    key: secret
     cookie_domain: example.com
 
   info:
@@ -181,7 +176,50 @@
   - path: /
     host: influxdb.example.com
     dest: http://127.0.0.1:8086
-=======
+`
+	if err := ioutil.WriteFile(f.Name(), []byte(data), 0644); err != nil {
+		t.Error(err)
+	}
+
+	conf, err := ParseConf(f.Name())
+	if err != nil {
+		t.Error(err)
+	}
+
+	if conf.Auth.Session.CookieDomain != "example.com" {
+		t.Errorf("unexpected cookie_domain: %s", conf.Auth.Session.CookieDomain)
+	}
+
+	if len(conf.Proxies) != 2 {
+		t.Errorf("insufficient proxy definions")
+	}
+	es := conf.Proxies[0]
+	if es.Path != "/" || es.Host != "elasticsearch.example.com" || es.Dest != "http://127.0.0.1:9200" {
+		t.Errorf("unexpected proxy[0]: %#v", es)
+	}
+
+	ifdb := conf.Proxies[1]
+	if ifdb.Path != "/" || ifdb.Host != "influxdb.example.com" || ifdb.Dest != "http://127.0.0.1:8086" {
+		t.Errorf("unexpected proxy[1]: %#v", ifdb)
+	}
+}
+
+func TestPathConf(t *testing.T) {
+	f, err := ioutil.TempFile("", "")
+	if err != nil {
+		t.Error(err)
+	}
+	defer func() {
+		f.Close()
+		os.Remove(f.Name())
+	}()
+
+	data := `---
+address: ":9999"
+
+auth:
+  session:
+    key: secret
 
   info:
     service: 'github'
@@ -194,34 +232,16 @@
     logout: "/_gate_logout"
     callback: "/_gate_callback"
     error: "/_gate_error"
->>>>>>> 46789255
-`
-	if err := ioutil.WriteFile(f.Name(), []byte(data), 0644); err != nil {
-		t.Error(err)
-	}
-
-	conf, err := ParseConf(f.Name())
-	if err != nil {
-		t.Error(err)
-	}
-
-<<<<<<< HEAD
-	if conf.Auth.Session.CookieDomain != "example.com" {
-		t.Errorf("unexpected cookie_domain: %s", conf.Auth.Session.CookieDomain)
-	}
-
-	if len(conf.Proxies) != 2 {
-		t.Errorf("insufficient proxy definions")
-	}
-	es := conf.Proxies[0]
-	if es.Path != "/" || es.Host != "elasticsearch.example.com" || es.Dest != "http://127.0.0.1:9200" {
-		t.Errorf("unexpected proxy[0]: %#v", es)
-	}
-
-	ifdb := conf.Proxies[1]
-	if ifdb.Path != "/" || ifdb.Host != "influxdb.example.com" || ifdb.Dest != "http://127.0.0.1:8086" {
-		t.Errorf("unexpected proxy[1]: %#v", ifdb)
-=======
+`
+	if err := ioutil.WriteFile(f.Name(), []byte(data), 0644); err != nil {
+		t.Error(err)
+	}
+
+	conf, err := ParseConf(f.Name())
+	if err != nil {
+		t.Error(err)
+	}
+
 	conf.SetOAuth2Paths()
 
 	if oauth2.PathLogin != "/_gate_login" {
@@ -235,6 +255,5 @@
 	}
 	if oauth2.PathError != "/_gate_error" {
 		t.Errorf("unexpected oauth2.PathError: %s", oauth2.PathError)
->>>>>>> 46789255
 	}
 }